--- conflicted
+++ resolved
@@ -418,394 +418,278 @@
 					+ ((double)(System.currentTimeMillis() - startTime) / 1000.0)
 					+ " seconds");
 		}
-<<<<<<< HEAD
-		
-		/* Parsing */
-		HyperGraph hypergraph = chart.expand();
-		
-		// unsuccessful parse, pass through input
-		if (hypergraph == null) {
-			StringBuffer passthrough_buffer = new StringBuffer();
-			passthrough_buffer.append(Integer.parseInt(segment.id()));
-			passthrough_buffer.append(" ||| ");
-			passthrough_buffer.append(segment.sentence());
-			passthrough_buffer.append(" ||| ");
-			for (int i=0; i<this.featureFunctions.size(); i++)
-				passthrough_buffer.append("0.0 ");
-			passthrough_buffer.append("||| 0.0\n");
-			
-			this.nbestWriter.write(passthrough_buffer.toString());
-			
-			return;
-		}
-		
-		if (JoshuaConfiguration.visualize_hypergraph) {
-			HyperGraphViewer.visualizeHypergraphInFrame(hypergraph, symbolTable);
-		}
-		
-		if (logger.isLoggable(Level.FINER))
-			logger.finer("after expand, time: "
-				+ ((double)(System.currentTimeMillis() - startTime) / 1000.0)
-				+ " seconds");
-		
-		if (oracleSentence != null) {
-			logger.fine("Creating oracle extractor");
-			OracleExtractor extractor = new OracleExtractor(this.symbolTable);
-			
-			logger.finer("Extracting oracle hypergraph...");
-			HyperGraph oracle = extractor.getOracle(hypergraph, 3, oracleSentence);
-			
-			logger.finer("... Done Extracting. Getting k-best...");
-			this.kbestExtractor.lazyKBestExtractOnHG(
-				oracle, this.featureFunctions, 
-				JoshuaConfiguration.topN,
-				Integer.parseInt(segment.id()), this.nbestWriter);
-			logger.finer("... Done getting k-best");
-			
-		} else {
-			/* k-best extraction */
-			this.kbestExtractor.lazyKBestExtractOnHG(
-				hypergraph, this.featureFunctions,
-				JoshuaConfiguration.topN,
-				Integer.parseInt(segment.id()), this.nbestWriter);
-
-			if (logger.isLoggable(Level.FINER))
-				logger.finer("after k-best, time: "
-				+ ((double)(System.currentTimeMillis() - startTime) / 1000.0)
-				+ " seconds");
-		}
-		
-		if (null != this.hypergraphSerializer) {
-			if(JoshuaConfiguration.use_kbest_hg){
-				HyperGraph kbestHG = this.kbestExtractor.extractKbestIntoHyperGraph(hypergraph, JoshuaConfiguration.topN);
-				this.hypergraphSerializer.saveHyperGraph(kbestHG);
-			}else{
-				this.hypergraphSerializer.saveHyperGraph(hypergraph);				
-			}
-		}
-		
-		/* //debug
-		if (JoshuaConfiguration.use_variational_decoding) {
-			ConstituentVariationalDecoder vd = new ConstituentVariationalDecoder();
-			vd.decoding(hypergraph);
-			System.out.println("#### new 1best is #####\n" + HyperGraph.extract_best_string(p_main_controller.p_symbol, hypergraph.goal_item));
-		}
-		// end */
-		
-		//debug
-		//g_con.get_confusion_in_hyper_graph_cell_specific(hypergraph, hypergraph.sent_len);
-	}
-	
-	
-	/**decode a sentence, and return a hypergraph*/
-	public HyperGraph getHyperGraph(String sentence)
-	{
-		Chart chart;
-		
-		int[] intSentence = this.symbolTable.getIDs(sentence);
-		Lattice<Integer> inputLattice = Lattice.createLattice(intSentence);
-		
-		Grammar[] grammars = new Grammar[grammarFactories.size()];
-		int i = 0;
-		for (GrammarFactory factory : this.grammarFactories) {
-			grammars[i] = factory.getGrammarForSentence(
-					new Pattern(this.symbolTable, intSentence));
-			
-			// For batch grammar, we do not want to sort it every time
-			if (! grammars[i].isSorted()) {
-				grammars[i].sortGrammar(this.featureFunctions);
-			}
-			
-			i++;
-		}
-		
-		chart = new Chart(
-				inputLattice,
-				this.featureFunctions,
-				this.stateComputers,
-				this.symbolTable,
-				0,
-				grammars,
-				this.useMaxLMCostForOOV,
-				JoshuaConfiguration.goal_symbol,
-				null, null);
-		
-		return chart.expand();
-	}
-}
-=======
-		
-		// TODO: we should also have the CoIterator<Segment> test compatibility with 
-		// a given grammar, e.g. count of grammatical feature functions match, 
-		// nonterminals match,...
-		
-		// TODO: we may also want to validate that all segments have different ids
-		
-		
-		//=== Translate the test file
-		this.nbestWriter = FileUtility.getWriteFileStream(this.nbestFile);		
-		try {
-			try {
-				// This method will analyze the input file (to generate segments), and 
-				// then translate segments one by one 
-				segmentParser.parseSegmentFile(
-					LineReader.getInputStream(this.testFile),
-					new TranslateCoiterator(
-						null == this.oracleFile
-							? new NullReader<String>()
-							: new LineReader(this.oracleFile)
-					)
-				);
-			} catch (UncheckedIOException e) {
-				e.throwCheckedException();
-			}
-		} finally {
-			this.nbestWriter.flush();
-			this.nbestWriter.close();
-		}
-	}
-	
-	/**
-	 * This coiterator is for calling the DecoderThread.translate
-	 * method on each Segment to be translated. All interface
-	 * methods can throw {@link UncheckedIOException}, which
-	 * should be converted back into a {@link IOException} once
-	 * it's possible.
-	 */
-	private class TranslateCoiterator implements CoIterator<Segment> {
-		// TODO: it would be nice if we could somehow push this into the 
-		// parseSegmentFile call and use a coiterator over some subclass 
-		// of Segment which has another method for returning the oracular 
-		// sentence. That may take some work though, since Java hates 
-		// mixins so much.
-		private Reader<String> oracleReader;
-		
-		public TranslateCoiterator(Reader<String> oracleReader) {
-			this.oracleReader = oracleReader;
-		}
-		
-		public void coNext(Segment segment) {
-			try {
-
-				if (logger.isLoggable(Level.FINE))
-					logger.fine("Segment id: " + segment.id());
-				
-				DecoderThread.this.translate(
-					segment, this.oracleReader.readLine());
-				
-			} catch (IOException ioe) {
-				throw new UncheckedIOException(ioe);
-			}
-		}
-		
-		public void finish() {
-			try {
-				this.oracleReader.close();
-			} catch (IOException ioe) {
-				throw new UncheckedIOException(ioe);
-			}
-		}
-	} // End inner class TranslateCoiterator
-	
-	
-	/**
-	 * Translate a sentence.
-	 *
-	 * @param segment The sentence to be translated.
-	 * @param oracleSentence
-	 */
-	private void translate(Segment segment, String oracleSentence)
-	throws IOException {
-		long startTime = 0;
-		if (logger.isLoggable(Level.FINER))
-			startTime = System.currentTimeMillis();
-		if (logger.isLoggable(Level.FINE))
-			logger.fine("now translating\n" + segment.sentence());
-		
-		Chart chart; 
-		
-		final boolean looks_like_lattice;
-		final boolean looks_like_parse_tree;
-		
-		Lattice<Integer> input_lattice = null;
-		SyntaxTree syntax_tree = null;
-		Pattern sentence = null;
-		
-		{
-			// TODO: we should not use strings to decide what the input type is
-			looks_like_lattice    = segment.sentence().startsWith("(((");
-			looks_like_parse_tree = segment.sentence().matches("^\\(+[A-Z]+ .*");
-			
-			if (!looks_like_lattice) {
-				int[] int_sentence;
-				if (looks_like_parse_tree) {
-					syntax_tree = new ArraySyntaxTree(segment.sentence(), symbolTable);
-					int_sentence = syntax_tree.getTerminals();
-				} else {
-					int_sentence = this.symbolTable.getIDs(segment.sentence());
-				}
-				if (logger.isLoggable(Level.FINEST)) 
-					logger.finest("Converted \"" + segment.sentence() + "\" into " + Arrays.toString(int_sentence));
-				input_lattice = Lattice.createLattice(int_sentence);
-				sentence = new Pattern(this.symbolTable, int_sentence);
-			} else {
-				input_lattice = Lattice.createFromString(segment.sentence(), this.symbolTable);
-				sentence = null; // TODO: suffix array needs to accept lattices!
-			}
-			if (logger.isLoggable(Level.FINEST)) 
-				logger.finest("Translating input lattice:\n" + input_lattice.toString());
-
-			Grammar[] grammars = new Grammar[grammarFactories.size()];
-			for (int i = 0; i<grammarFactories.size(); i++) {
-				grammars[i] = grammarFactories.get(i).getGrammarForSentence(sentence);
-				// For batch grammar, we do not want to sort it every time
-				if (!grammars[i].isSorted()) {
-					System.out.println("!!!!!!!!!!!! called again");
-					// TODO: check to see if this is ever called here. It probably is not
-					grammars[i].sortGrammar(this.featureFunctions);
-				}
-			}
-			
-			/* Seeding: the chart only sees the grammars, not the factories */
-			chart = new Chart(
-				input_lattice,
-				this.featureFunctions,
-				this.stateComputers,
-				this.symbolTable,
-				Integer.parseInt(segment.id()),
-				grammars,
-				this.useMaxLMCostForOOV,
-				JoshuaConfiguration.goal_symbol,
-				segment.constraints(),
-				syntax_tree);
-			
-			if (logger.isLoggable(Level.FINER))
-				logger.finer("after seed, time: "
-					+ ((double)(System.currentTimeMillis() - startTime) / 1000.0)
-					+ " seconds");
-		}
-		
-		/* Parsing */
-		HyperGraph hypergraph = chart.expand();
-		
-		// unsuccessful parse, pass through input
-		if (hypergraph == null) {
-			StringBuffer passthrough_buffer = new StringBuffer();
-			passthrough_buffer.append(Integer.parseInt(segment.id()));
-			passthrough_buffer.append(" ||| ");
-			
-			if (looks_like_parse_tree) {
-				int[] word_ids = syntax_tree.getTerminals();
-				for (int i=0; i<word_ids.length-1; i++) {
-					passthrough_buffer.append(symbolTable.getWord(word_ids[i]));
-					passthrough_buffer.append(" ");
-				}
-				passthrough_buffer.append(symbolTable.getWord(word_ids[word_ids.length-1]));
-			}
-			else		
-				passthrough_buffer.append(segment.sentence());
-			
-			passthrough_buffer.append(" ||| ");
-			for (int i=0; i<this.featureFunctions.size(); i++)
-				passthrough_buffer.append("0.0 ");
-			passthrough_buffer.append("||| 0.0\n");
-			
-			this.nbestWriter.write(passthrough_buffer.toString());
-			
-			return;
-		}
-		
-		if (JoshuaConfiguration.visualize_hypergraph) {
-			HyperGraphViewer.visualizeHypergraphInFrame(hypergraph, symbolTable);
-		}
-		
-		if (logger.isLoggable(Level.FINER))
-			logger.finer("after expand, time: "
-				+ ((double)(System.currentTimeMillis() - startTime) / 1000.0)
-				+ " seconds");
-		
-		if (oracleSentence != null) {
-			logger.fine("Creating oracle extractor");
-			OracleExtractor extractor = new OracleExtractor(this.symbolTable);
-			
-			logger.finer("Extracting oracle hypergraph...");
-			HyperGraph oracle = extractor.getOracle(hypergraph, 3, oracleSentence);
-			
-			logger.finer("... Done Extracting. Getting k-best...");
-			this.kbestExtractor.lazyKBestExtractOnHG(
-				oracle, this.featureFunctions, 
-				JoshuaConfiguration.topN,
-				Integer.parseInt(segment.id()), this.nbestWriter);
-			logger.finer("... Done getting k-best");
-			
-		} else {
-			/* k-best extraction */
-			this.kbestExtractor.lazyKBestExtractOnHG(
-				hypergraph, this.featureFunctions,
-				JoshuaConfiguration.topN,
-				Integer.parseInt(segment.id()), this.nbestWriter);
-			if (logger.isLoggable(Level.FINER))
-				logger.finer("after k-best, time: "
-				+ ((double)(System.currentTimeMillis() - startTime) / 1000.0)
-				+ " seconds");
-		}
-		
-		if (null != this.hypergraphSerializer) {
-			if(JoshuaConfiguration.use_kbest_hg){
-				HyperGraph kbestHG = this.kbestExtractor.extractKbestIntoHyperGraph(hypergraph, JoshuaConfiguration.topN);
-				this.hypergraphSerializer.saveHyperGraph(kbestHG);
-			}else{
-				this.hypergraphSerializer.saveHyperGraph(hypergraph);				
-			}
-		}
-		
-		/* //debug
-		if (JoshuaConfiguration.use_variational_decoding) {
-			ConstituentVariationalDecoder vd = new ConstituentVariationalDecoder();
-			vd.decoding(hypergraph);
-			System.out.println("#### new 1best is #####\n" + HyperGraph.extract_best_string(p_main_controller.p_symbol, hypergraph.goal_item));
-		}
-		// end */
-		
-		//debug
-		//g_con.get_confusion_in_hyper_graph_cell_specific(hypergraph, hypergraph.sent_len);
-	}
-	
-	
-	/**decode a sentence, and return a hypergraph*/
-	public HyperGraph getHyperGraph(String sentence)
-	{
-		Chart chart;
-		
-		int[] intSentence = this.symbolTable.getIDs(sentence);
-		Lattice<Integer> inputLattice = Lattice.createLattice(intSentence);
-		
-		Grammar[] grammars = new Grammar[grammarFactories.size()];
-		int i = 0;
-		for (GrammarFactory factory : this.grammarFactories) {
-			grammars[i] = factory.getGrammarForSentence(
-					new Pattern(this.symbolTable, intSentence));
-			
-			// For batch grammar, we do not want to sort it every time
-			if (! grammars[i].isSorted()) {
-				grammars[i].sortGrammar(this.featureFunctions);
-			}
-			
-			i++;
-		}
-		
-		chart = new Chart(
-				inputLattice,
-				this.featureFunctions,
-				this.stateComputers,
-				this.symbolTable,
-				0,
-				grammars,
-				this.useMaxLMCostForOOV,
-				JoshuaConfiguration.goal_symbol,
-				null, null);
-		
-		return chart.expand();
-	}
-}
->>>>>>> 38a06fa1
+
+		
+		// TODO: we should also have the CoIterator<Segment> test compatibility with 
+		// a given grammar, e.g. count of grammatical feature functions match, 
+		// nonterminals match,...
+		
+		// TODO: we may also want to validate that all segments have different ids
+		
+	
+		//=== Translate the test file
+		this.nbestWriter = FileUtility.getWriteFileStream(this.nbestFile);		
+		try {
+			try {
+				// This method will analyze the input file (to generate segments), and 
+				// then translate segments one by one 
+				segmentParser.parseSegmentFile(
+					LineReader.getInputStream(this.testFile),
+					new TranslateCoiterator(
+						null == this.oracleFile
+							? new NullReader<String>()
+							: new LineReader(this.oracleFile)
+					)
+				);
+			} catch (UncheckedIOException e) {
+				e.throwCheckedException();
+			}
+		} finally {
+			this.nbestWriter.flush();
+			this.nbestWriter.close();
+		}
+	}
+	
+	/**
+	 * This coiterator is for calling the DecoderThread.translate
+	 * method on each Segment to be translated. All interface
+	 * methods can throw {@link UncheckedIOException}, which
+	 * should be converted back into a {@link IOException} once
+	 * it's possible.
+	 */
+	private class TranslateCoiterator implements CoIterator<Segment> {
+		// TODO: it would be nice if we could somehow push this into the 
+		// parseSegmentFile call and use a coiterator over some subclass 
+		// of Segment which has another method for returning the oracular 
+		// sentence. That may take some work though, since Java hates 
+		// mixins so much.
+		private Reader<String> oracleReader;
+		
+		public TranslateCoiterator(Reader<String> oracleReader) {
+			this.oracleReader = oracleReader;
+		}
+		
+		public void coNext(Segment segment) {
+			try {
+
+				if (logger.isLoggable(Level.FINE))
+					logger.fine("Segment id: " + segment.id());
+				
+				DecoderThread.this.translate(
+					segment, this.oracleReader.readLine());
+				
+			} catch (IOException ioe) {
+				throw new UncheckedIOException(ioe);
+			}
+		}
+		
+		public void finish() {
+			try {
+				this.oracleReader.close();
+			} catch (IOException ioe) {
+				throw new UncheckedIOException(ioe);
+			}
+		}
+	} // End inner class TranslateCoiterator
+	
+	
+	/**
+	 * Translate a sentence.
+	 *
+	 * @param segment The sentence to be translated.
+	 * @param oracleSentence
+	 */
+	private void translate(Segment segment, String oracleSentence)
+	throws IOException {
+		long startTime = 0;
+		if (logger.isLoggable(Level.FINER))
+			startTime = System.currentTimeMillis();
+		if (logger.isLoggable(Level.FINE))
+			logger.fine("now translating\n" + segment.sentence());
+		
+		Chart chart; 
+		
+		final boolean looks_like_lattice;
+		final boolean looks_like_parse_tree;
+		
+		Lattice<Integer> input_lattice = null;
+		SyntaxTree syntax_tree = null;
+		Pattern sentence = null;
+		
+		{
+			// TODO: we should not use strings to decide what the input type is
+			looks_like_lattice    = segment.sentence().startsWith("(((");
+			looks_like_parse_tree = segment.sentence().matches("^\\(+[A-Z]+ .*");
+			
+			if (!looks_like_lattice) {
+				int[] int_sentence;
+				if (looks_like_parse_tree) {
+					syntax_tree = new ArraySyntaxTree(segment.sentence(), symbolTable);
+					int_sentence = syntax_tree.getTerminals();
+				} else {
+					int_sentence = this.symbolTable.getIDs(segment.sentence());
+				}
+				if (logger.isLoggable(Level.FINEST)) 
+					logger.finest("Converted \"" + segment.sentence() + "\" into " + Arrays.toString(int_sentence));
+				input_lattice = Lattice.createLattice(int_sentence);
+				sentence = new Pattern(this.symbolTable, int_sentence);
+			} else {
+				input_lattice = Lattice.createFromString(segment.sentence(), this.symbolTable);
+				sentence = null; // TODO: suffix array needs to accept lattices!
+			}
+			if (logger.isLoggable(Level.FINEST)) 
+				logger.finest("Translating input lattice:\n" + input_lattice.toString());
+
+			Grammar[] grammars = new Grammar[grammarFactories.size()];
+			for (int i = 0; i<grammarFactories.size(); i++) {
+				grammars[i] = grammarFactories.get(i).getGrammarForSentence(sentence);
+				// For batch grammar, we do not want to sort it every time
+				if (!grammars[i].isSorted()) {
+					System.out.println("!!!!!!!!!!!! called again");
+					// TODO: check to see if this is ever called here. It probably is not
+					grammars[i].sortGrammar(this.featureFunctions);
+				}
+			}
+			
+			/* Seeding: the chart only sees the grammars, not the factories */
+			chart = new Chart(
+				input_lattice,
+				this.featureFunctions,
+				this.stateComputers,
+				this.symbolTable,
+				Integer.parseInt(segment.id()),
+				grammars,
+				this.useMaxLMCostForOOV,
+				JoshuaConfiguration.goal_symbol,
+				segment.constraints(),
+				syntax_tree);
+			
+			if (logger.isLoggable(Level.FINER))
+				logger.finer("after seed, time: "
+					+ ((double)(System.currentTimeMillis() - startTime) / 1000.0)
+					+ " seconds");
+		}
+		
+		/* Parsing */
+		HyperGraph hypergraph = chart.expand();
+		
+		// unsuccessful parse, pass through input
+		if (hypergraph == null) {
+			StringBuffer passthrough_buffer = new StringBuffer();
+			passthrough_buffer.append(Integer.parseInt(segment.id()));
+			passthrough_buffer.append(" ||| ");
+			
+			if (looks_like_parse_tree) {
+				int[] word_ids = syntax_tree.getTerminals();
+				for (int i=0; i<word_ids.length-1; i++) {
+					passthrough_buffer.append(symbolTable.getWord(word_ids[i]));
+					passthrough_buffer.append(" ");
+				}
+				passthrough_buffer.append(symbolTable.getWord(word_ids[word_ids.length-1]));
+			}
+			else		
+				passthrough_buffer.append(segment.sentence());
+			
+			passthrough_buffer.append(" ||| ");
+			for (int i=0; i<this.featureFunctions.size(); i++)
+				passthrough_buffer.append("0.0 ");
+			passthrough_buffer.append("||| 0.0\n");
+			
+			this.nbestWriter.write(passthrough_buffer.toString());
+			
+			return;
+		}
+		
+		if (JoshuaConfiguration.visualize_hypergraph) {
+			HyperGraphViewer.visualizeHypergraphInFrame(hypergraph, symbolTable);
+		}
+		
+		if (logger.isLoggable(Level.FINER))
+			logger.finer("after expand, time: "
+				+ ((double)(System.currentTimeMillis() - startTime) / 1000.0)
+				+ " seconds");
+		
+		if (oracleSentence != null) {
+			logger.fine("Creating oracle extractor");
+			OracleExtractor extractor = new OracleExtractor(this.symbolTable);
+			
+			logger.finer("Extracting oracle hypergraph...");
+			HyperGraph oracle = extractor.getOracle(hypergraph, 3, oracleSentence);
+			
+			logger.finer("... Done Extracting. Getting k-best...");
+			this.kbestExtractor.lazyKBestExtractOnHG(
+				oracle, this.featureFunctions, 
+				JoshuaConfiguration.topN,
+				Integer.parseInt(segment.id()), this.nbestWriter);
+			logger.finer("... Done getting k-best");
+			
+		} else {
+			/* k-best extraction */
+			this.kbestExtractor.lazyKBestExtractOnHG(
+				hypergraph, this.featureFunctions,
+				JoshuaConfiguration.topN,
+				Integer.parseInt(segment.id()), this.nbestWriter);
+			if (logger.isLoggable(Level.FINER))
+				logger.finer("after k-best, time: "
+				+ ((double)(System.currentTimeMillis() - startTime) / 1000.0)
+				+ " seconds");
+		}
+		
+		if (null != this.hypergraphSerializer) {
+			if(JoshuaConfiguration.use_kbest_hg){
+				HyperGraph kbestHG = this.kbestExtractor.extractKbestIntoHyperGraph(hypergraph, JoshuaConfiguration.topN);
+				this.hypergraphSerializer.saveHyperGraph(kbestHG);
+			}else{
+				this.hypergraphSerializer.saveHyperGraph(hypergraph);				
+			}
+		}
+		
+		/* //debug
+		if (JoshuaConfiguration.use_variational_decoding) {
+			ConstituentVariationalDecoder vd = new ConstituentVariationalDecoder();
+			vd.decoding(hypergraph);
+			System.out.println("#### new 1best is #####\n" + HyperGraph.extract_best_string(p_main_controller.p_symbol, hypergraph.goal_item));
+		}
+		// end */
+		
+		//debug
+		//g_con.get_confusion_in_hyper_graph_cell_specific(hypergraph, hypergraph.sent_len);
+	}
+	
+	
+	/**decode a sentence, and return a hypergraph*/
+	public HyperGraph getHyperGraph(String sentence)
+	{
+		Chart chart;
+		
+		int[] intSentence = this.symbolTable.getIDs(sentence);
+		Lattice<Integer> inputLattice = Lattice.createLattice(intSentence);
+		
+		Grammar[] grammars = new Grammar[grammarFactories.size()];
+		int i = 0;
+		for (GrammarFactory factory : this.grammarFactories) {
+			grammars[i] = factory.getGrammarForSentence(
+					new Pattern(this.symbolTable, intSentence));
+			
+			// For batch grammar, we do not want to sort it every time
+			if (! grammars[i].isSorted()) {
+				grammars[i].sortGrammar(this.featureFunctions);
+			}
+			
+			i++;
+		}
+		
+		chart = new Chart(
+				inputLattice,
+				this.featureFunctions,
+				this.stateComputers,
+				this.symbolTable,
+				0,
+				grammars,
+				this.useMaxLMCostForOOV,
+				JoshuaConfiguration.goal_symbol,
+				null, null);
+		
+		return chart.expand();
+	}
+}